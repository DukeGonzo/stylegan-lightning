from typing import Optional, List
import math
import torch
import torch.nn as nn
import torch.nn.functional as F
import pytorch_lightning as pl
from . import layers

class ModulatedBlock(pl.LightningModule):
    def __init__(self, 
                in_channels: int, 
                out_channels: int,
                latent_size: int):
        super().__init__()

        assert in_channels >= 1
        assert out_channels >= 1

        self.in_channels = in_channels
        self.out_channels = out_channels
        
        self.style_conv_up = layers.StyleConvUp(latent_size, in_channels, out_channels, filter_size = 3)
        self.style_conv = layers.StyleConv(latent_size, out_channels, out_channels, filter_size = 3)
        self.to_rgb = layers.ToRgb(latent_size, out_channels)
        # self.upscale_shortcut = nn.Sequential(layers.UpsampleZeros(), layers.BilinearFilter(3, scaling_factor=2))
        self.upscale_shortcut = nn.UpsamplingBilinear2d(scale_factor=2)



    def forward(self, x: torch.Tensor, shortcut: torch.Tensor, latents: torch.Tensor, noise: torch.Tensor):
        # assert len(noise) == 2
        # assert noise.size() == 2
        
        x = self.style_conv_up.forward(x, latent = latents[:, 0], noise = noise[0])
        x = self.style_conv.forward(x, latent = latents[:, 1], noise = noise[1])
        
        shortcut = self.upscale_shortcut.forward(shortcut)
        rgb = self.to_rgb(x, latents[:, 2])
        rgb += shortcut

        return x, rgb

class SynthesisNetwork(pl.LightningModule):
    def __init__(self, 
                resolution: int = 512,
                latent_size: int = 512,
                channel_multiplier: int = 2): #TODO: TO Config?):
                
        super().__init__()
        
        log_res = math.log2(resolution)
        assert log_res > 1 and (log_res * 10) % 10 == 0, f'resolution must be a power of 2.'
        log_res = int(log_res)
        self.resolution = resolution
        self.num_layers = log_res * 2 - 2


        assert latent_size > 0, f'Latent size must be 1 or greater'
        self.latent_size = latent_size

        ############ TO CONFIG ############
        self.channels = {  #TODO: channel_multiplier sounds meaningless and the whole channel stuff must be moved to config explicitly 
            4: 512,
            8: 512,
            16: 512,
            32: 512,
            64: 256 * channel_multiplier,
            128: 128 * channel_multiplier,
            256: 64 * channel_multiplier,
            512: 32 * channel_multiplier,
            1024: 16 * channel_multiplier,
        }

        self.blocks = nn.ModuleList()
        in_channels = self.channels[4] # TODO: remove hardcode

        self.constant = layers.ConstantLayer(in_channels, 4) # TODO: remove hardcode

        self.style_conv = layers.StyleConv(latent_size, in_channels, in_channels, filter_size = 3)
        self.to_rgb = layers.ToRgb(latent_size, in_channels)

        for i in range(3, log_res + 1):
            out_channels = self.channels[2 ** i]
            self.blocks.append(ModulatedBlock(in_channels, out_channels, latent_size))
            in_channels = out_channels  

    def make_noise(self,  batch_size: int) -> List[torch.Tensor]:
        """ Make spatial noise for each layer

        Returns:
            List of spatial noises for each activation map
        """
        assert batch_size > 0

        noises = []

        for i, map_size in enumerate(self.channels.keys()):
            
            if map_size > self.resolution:
                break

            for _ in range(2):
                noise = torch.randn(batch_size, 1, map_size, map_size, device=self.device)
                # noise.type_as(latent_vectors, self.device) # TODO: not sure about this stuff 
                noises.append(noise)

                if i == 0: # the first block has only one injection
                    break

        return noises

    def forward(self, latent_vectors: torch.Tensor, noise: Optional[List[torch.Tensor]] = None):
        batch_size = latent_vectors.shape[0]

        if noise is None:
            noise = self.make_noise(batch_size)

        x = self.constant.forward(batch_size)
        x = self.style_conv.forward(x, latent_vectors[:, 0], noise=noise[0])
        rgb = self.to_rgb.forward(x, latent_vectors[:, 1])
        i = 1
        for block in self.blocks:
            x, rgb = block(x, rgb, latent_vectors[:, i:i+3], noise[i:i+2])
            i += 2

        return rgb
<<<<<<< HEAD
        
=======
    
>>>>>>> 5f6eef16
<|MERGE_RESOLUTION|>--- conflicted
+++ resolved
@@ -123,9 +123,4 @@
             x, rgb = block(x, rgb, latent_vectors[:, i:i+3], noise[i:i+2])
             i += 2
 
-        return rgb
-<<<<<<< HEAD
-        
-=======
-    
->>>>>>> 5f6eef16
+        return rgb